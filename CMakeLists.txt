--- conflicted
+++ resolved
@@ -11,15 +11,11 @@
 set(CMAKE_BUILD_TYPE Release  CACHE STRING "Debug, Release, RelWithDebInfo, MinSizeRel")
 
 project(SPIRAL
-<<<<<<< HEAD
         VERSION 8.5.1
-=======
-        VERSION 8.5.0
->>>>>>> e907350b
         DESCRIPTION "SPIRAL Project"
         LANGUAGES C CXX)
 
-set ( PROJECT_VERSION_TAG "_Alpha" )
+set ( PROJECT_VERSION_TAG )
 
 ##  Prevent building directly into the source tree
 string(COMPARE EQUAL "${CMAKE_SOURCE_DIR}" "${CMAKE_BINARY_DIR}" SPIRAL_COMPILE_INPLACE)
