/* Changes:
   - prompt changed to "spiral>"
   - support for environmant variables
*/
/****************************************************************************
**
*A  gap.c                       GAP source                   Martin Schoenert
**
**
*Y  Copyright (C) 2018-2021, Carnegie Mellon University
*Y  All rights reserved.  See LICENSE for details.
*Y  
*Y  This work is based on GAP version 3, with some files from version 4.  GAP is
*Y  Copyright (C) (1987--2021) by the GAP Group (www.gap-system.org).
**
**  This file contains the various read-eval-print loops and  related  stuff.
**
*/

#include	<stdio.h>
#include	<stdlib.h>

#include        "system.h"              /* system dependent functions      */
#include        "memmgr.h"              /* dynamic storage manager         */
#include        "scanner.h"             /* reading of single tokens        */
#include        "eval.h"                /* evaluator main dispatcher       */
#include        "integer.h"             /* arbitrary size integers         */

#include        "idents.h"              /* 'InitIdents', 'FindIdent'       */
#include        "read.h"                /* 'ReadIt'                        */

#include        "list.h"                /* generic list package            */
#include        "plist.h"               /* 'LEN_PLIST', 'SET_LEN_PLIST',.. */
#include        "gstring.h"             /* 'IsString', 'PrintString'       */
#include        "string4.h"        /* strings                         */

#include        "statemen.h"            /* 'HdStat', 'StrStat'             */
#include        "function.h"            /* 'HdExec', 'ChangeEnv', 'PrintF' */
#include        "record.h"              /* 'HdCall*', 'HdTilde'            */

#include        "spiral.h"              /* InitSPIRAL, Try, Catch, exc     */
#include        "comments.h"            /* InitCommentBuffer, GetCommentB..*/
#include        "hooks.h"               /* InitHooks                       */
#include        "namespaces.h"          /* InitNamespaces                  */
#include        "args.h"

#include        "iface.h"               
#include        "tables.h"
#include        "debug.h"
#include		"GapUtils.h"


extern Bag         HdStack;
extern UInt        TopStack;

int ERROR_QUIET = 0;
int BACKTRACE_DEFAULT_LEVEL = 5;
/*V HdLastErrorMsg */
Obj HdLastErrorMsg;

// Global error counter
int ErrorCount = 0;

/****************************************************************************
**
*V  HdLast  . . . . . . . . . . . . . .  handle of the variable 'last', local
*V  HdLast2 . . . . . . . . . . . . . . handle of the variable 'last2', local
*V  HdLast3 . . . . . . . . . . . . . . handle of the variable 'last3', local
**
**  'HdLast' is the handle of  the  variable  'last'.  This  global  variable
**  holds the result of the last evaluation in the main read-eval-print loop.
**  'HdLast2' likewise holds the next to last result, and 'HdLast3' holds the
**  result before that.
*/
Bag       HdLast, HdLast2, HdLast3;


/****************************************************************************
**
*V  HdTime  . . . . . . . . . . . . . .  handle of the variable 'time', local
**
**  'HdTime' is the handle of the variable 'time'.
**
**  'time' holds the time in milliseconds that  the  execution  of  the  last
**  statement took.  This variable is set at the end of  the  read-eval-print
**  cycle.
*/
Bag       HdTime;

/****************************************************************************
*V HdDbgStackRoot - value of HdExec when error loop starts
*V DbgStackTop - call stack depth from HdDbgStackRoot, Up()/Down() change
**  this variable.
*V DbgEvalStackTop - value of the EvalStackTop variable when error loop starts
*/
Int         DbgStackTop = 0;
Bag         HdDbgStackRoot = 0;
UInt        DbgEvalStackTop = 0;

Int         DbgInBreakLoop = 0;


/****************************************************************************
**
*F  main( <argc>, <argv> )  . . . . . . .  main program, read-eval-print loop
**
**  'main' is the entry point of GAP.  The operating sytem transfers  control
**  to this point when GAP is started.  'main' calls 'InitGap' to  initialize
**  everything.  Then 'main' starts the read-eval-print loop, i.e.,  it reads
**  expression, evaluates it and prints the value.  This continues until  the
**  end of the input file.
*/


extern void  InitGap(int argc, char** argv, int* stackBase);

int     main(int argc, char **argv)
{
    exc_type_t      e;
    int             exec_status;
    int             i;

    Try 
    {
		/* initialize everything                                             */
		InitGap( argc, argv, &argc );
    }
	Catch(e) 
    {
		exc_show();
		return 1;
    }

    GapRunTime.gap_start = SyTime();

    Try 
    { 
		HookSessionStart(); 
    }
    Catch(e) 
    {
        ErrorCount++;
		/* exceptions raised using Error() are already printed at this point */
		if(e!=ERR_GAP) 
		{ 
			exc_show(); 
            while (HdExec != 0)
            {
                ChangeEnv(PTR_BAG(HdExec)[4], CEF_CLEANUP);

                while (EvalStackTop > 0)
                {
                    EVAL_STACK_POP; 
                }
            }
		}
    }

    /* Load static history buffer */
    SyLoadHistory();
 
    /* main evaluation loop */
    exec_status = EXEC_SUCCESS;

    while (exec_status != EXEC_QUIT)
    {
        exec_status = execute();
    }
 
    /* Write static history buffer */
    SySaveHistory();
   
    Try 
    { 
		HookSessionEnd();
    }
    Catch(e) 
    {
        ErrorCount++;
		/* exceptions raised using Error() are already printed at this point */
		if(e!=ERR_GAP) 
		{ 
			exc_show(); 
            while (HdExec != 0)
            {
                ChangeEnv(PTR_BAG(HdExec)[4], CEF_CLEANUP);
            }
            while (EvalStackTop > 0)
            {
                EVAL_STACK_POP;
            }
		}
    }

    if (ErrorCount == 0)
    {
        SyExit(SYEXIT_OK);
        return SYEXIT_OK;
    }
    else 
    {
        SyExit(1);
        return(1);
    }
}

/****************************************************************************
**
*F  FunBacktrace( <hdCall> )  . . . . . . . . . internal function 'Backtrace'
**
**  'FunBacktrace' implements the internal function 'Backtrace'.
**
**  'Backtrace()' \\
**  'Backtrace( <level> )'
**
**  'Backtrace' can be used inside a break loop to print  a  history  of  the
**  computation.  'Backtrace' prints a list of  all  active  functions,  most
**  recent first, up to maximal <level>  nestings.  If  <level>  is  positive
**  the names of the formal arguments of the  functions  calls  are  printed,
**  otherwise the  values  of  the  actual  arguments  are  printed  instead.
**  <level> default to 5, i.e., calling 'Backtrace'  with  no  argument  will
**  print the 5 most recent functions with the names of the formal arguments.
**
**  When a break loop (see "Break Loops") is entered  'Backtrace'  is  called
**  automatically.
*/
/*  PrintBacktraceExec(Bag hdExec, int execDepth, int printValues )
**      Called from Backtrace to print single T_EXEC bag
*/

UInt DbgExecStackDepth() 
{
    Obj     hdExec;
    UInt    result = 0;

    for ( hdExec=HdDbgStackRoot; hdExec!=0; hdExec=PTR_BAG(hdExec)[4] ) 
    {
        result++;
    }
    return result;
}

void PrintBacktraceExec(STREAM stream, Bag hdExec, UInt execDepth, UInt execStackDepth, UInt printValues )
{
    int     nrArg;
    int     nrLoc;
    int     i;
    Bag     hdDef;
    
    if (execDepth == execStackDepth - DbgStackTop)
    {
        //Pr("* ", 0, 0);
        SyFmtPrint(stream, "* ");
    }
    else
    {
        //Pr("  ", 0, 0);
        SyFmtPrint(stream, "  ");
    }

    /* Print the depth like gdb does                                   */
    execDepth++;

    if (execDepth < 10)
    {
        //Pr("#%d -> ", execDepth, 0);
        SyFmtPrint(stream, "#%d -> ", execDepth);
    }
    else
    {
        //Pr("#%d-> ", execDepth, 0);
        SyFmtPrint(stream, "#%d-> ", execDepth);
    }
    
    if ( hdExec == 0 ) 
    {
        //Pr("main loop\n",0,0);
        SyFmtPrint(stream, "main loop\n");
    } 
    else 
    {
        if (PTR_BAG(hdExec)[3] == HdCallSum) 
        {
            //Pr("<rec1> + <rec2>", 0, 0); 
            SyFmtPrint(stream, "<rec1> + <rec2>");
        }
        else if (PTR_BAG(hdExec)[3] == HdCallDiff) 
        {
            //Pr("<rec1> - <rec2>", 0, 0); 
            SyFmtPrint(stream, "<rec1> - <rec2>");
        }
        else if (PTR_BAG(hdExec)[3] == HdCallProd) 
        { 
            //Pr("<rec1> * <rec2>", 0, 0); 
            SyFmtPrint(stream, "<rec1> * <rec2>");
        }
        else if (PTR_BAG(hdExec)[3] == HdCallQuo) 
        {
            //Pr("<rec1> / <rec2>", 0, 0); 
            SyFmtPrint(stream, "<rec1> / <rec2>");
        }
        else if (PTR_BAG(hdExec)[3] == HdCallMod) 
        {
            //Pr("<rec1> mod <rec2>", 0, 0); 
            SyFmtPrint(stream, "<rec1> mod <rec2>");
        }
        else if (PTR_BAG(hdExec)[3] == HdCallPow) 
        { 
            //Pr("<rec1> ^ <rec2>", 0, 0);
            SyFmtPrint(stream, "<rec1> ^ <rec2>");
        }
        else if (PTR_BAG(hdExec)[3] == HdCallComm) 
        { 
            //Pr("Comm(<rec1>,<rec2>)", 0, 0);
            SyFmtPrint(stream, "Comm(<rec1>,<rec2>)");
        }
        else if (PTR_BAG(hdExec)[3] == HdCallEq)
        {
            //Pr("<rec1> = <rec2>", 0, 0);
            SyFmtPrint(stream, "<rec1> = <rec2>");
        }
        else if (PTR_BAG(hdExec)[3] == HdCallLt)
        { 
            //Pr("<rec1> < <rec2>", 0, 0);
            SyFmtPrint(stream, "<rec1> = <rec2>");
        }
        else if (PTR_BAG(hdExec)[3] == HdCallIn) 
        { 
            //Pr("<elm> in <rec>", 0, 0);
            SyFmtPrint(stream, "<elm> in <rec>");
        }
        else if (PTR_BAG(hdExec)[3] == HdCallPrint)
        { 
            //Pr("Print( <rec> )", 0, 0); 
            SyFmtPrint(stream, "Print( <rec> )");
        }
        else 
        {
            if (printValues) 
            {
                //Print( PTR_BAG( PTR_BAG(hdExec)[3] )[0] );
                PrintObj(stream, PTR_BAG(PTR_BAG(hdExec)[3])[0], 0);
                //**INDENT** Pr("%>( %>",0,0);
                SyFmtPrint(stream, "( ");
                hdDef = EVAL( PTR_BAG( PTR_BAG(hdExec)[3] )[0] );
                ACT_NUM_ARGS_FUNC(hdDef, nrArg);
                ACT_NUM_LOCALS_FUNC(hdDef, nrLoc);

                for ( i = 1; i <= nrArg; ++i ) 
                {
                    //Print( PTR_BAG(hdExec)[EXEC_ARGS_START+i+nrArg+nrLoc-1] );
                    PrintObj(stream, PTR_BAG(hdExec)[EXEC_ARGS_START + i + nrArg + nrLoc - 1], 0);
                    if (i < nrArg)
                    { 
                        //**INDENT**  Pr("%<, %>", 0, 0);
                        SyFmtPrint(stream, ", ");
                    }
                }

                //**INDENT** Pr(" %2<)",0,0);
                SyFmtPrint(stream, ")");

            }
            else
            {
                //Print( PTR_BAG(hdExec)[3] );
                PrintObj(stream, PTR_BAG(hdExec)[3], 0);
            }
        }
        //Pr("\n",0,0);
        SyFmtPrint(stream, "\n");
    }
}

void    PrintBacktraceEval(STREAM stream, Bag hdExec)
{
    int StackPnt = HD_TO_INT(PTR_BAG(hdExec)[EXEC_EVAL_STACK]) + 1;
    int StackStart = StackPnt;
    
    while (StackPnt < DbgEvalStackTop && GET_TYPE_BAG(EvalStack[StackPnt + 1]) != T_EXEC)
    {
        StackPnt++;
    }
    // do not print statement just before T_EXEC, that should be the same statement.
    if (StackPnt < DbgEvalStackTop && GET_TYPE_BAG(EvalStack[StackPnt + 1]) == T_EXEC)
    {
        StackPnt--;
    }
    while (StackPnt>=StackStart) 
    {
        Obj item = EvalStack[StackPnt];
        if (GET_TYPE_BAG(item) == T_FUNCCALL)
        {
            //Pr("          %g\n", (Int)PTR_BAG(item)[0], 0);
            SyFmtPrint(stream, "          ");
            PrintObj(stream, PTR_BAG(item)[0], 0);
            SyFmtPrint(stream, "\n");
        }
        else
        {
            //Pr("          %s\n", (Int)NameType[GET_TYPE_BAG(item)], 0);
            SyFmtPrint(stream, "          %s\n", NameType[GET_TYPE_BAG(item)]);
        }

        StackPnt--;
    }
}

Bag     FunBacktrace(Bag hdCall)
{
    Int	    level;
    UInt    depth = 0;
    UInt    execStackDepth;
    Bag     hdExec;
    Bag     hdDef;
    
    /* so that it is possible to call it FunBacktrace(INT_TO_HD(<level>))  */
    if ( hdCall != (Bag) 0 && GET_TYPE_BAG(hdCall) == T_INT )
    {
        level = HD_TO_INT(hdCall);
    }
    /* get the value of <level>                                            */
    else if ( hdCall == (Bag) 0 || GET_SIZE_BAG(hdCall) == SIZE_HD )
    {
        level = BACKTRACE_DEFAULT_LEVEL;
    }
    else if ( GET_SIZE_BAG(hdCall) == 2 * SIZE_HD )
    {
        hdDef = EVAL( PTR_BAG(hdCall)[1] );
        if (GET_TYPE_BAG(hdDef) != T_INT)
        {
            return Error("usage: Backtrace( <level> )", 0, 0);
        }
        else
        {
            level = HD_TO_INT(hdDef);
        }
    }
    else 
    {
        return Error("usage: Backtrace( <level> )",0,0);
    }

    if (level == 0) 
    { 
        return HdVoid; 
    }

    execStackDepth = DbgExecStackDepth();
    depth = execStackDepth;
    /* for <level> frames                                                  */
    for ( hdExec=HdDbgStackRoot; hdExec!=0 && level!=0; hdExec=PTR_BAG(hdExec)[4] ) 
    {
        /* if <level> is positive print only the names of the formal args  */
        if ( 0 < level ) 
        {
            PrintBacktraceExec(stdout_stream, hdExec,  depth, execStackDepth, 0);
            --level;
        }
        /* if <level> is negative print the values of the arguments        */
        else 
        {
            PrintBacktraceExec(stdout_stream, hdExec,  depth, execStackDepth, 1);
            ++level;
        }
        --depth;
    }

    /* print the bottom of the function stack                              */
    if ( hdExec == 0 ) 
    {
        PrintBacktraceExec(stdout_stream, 0, depth, execStackDepth, 0);
    }
    else 
    {
        //Pr("...\n",0,0);
        SyFmtPrint(stdout_stream, "...\n");
    }
    
    return HdVoid;
}


Bag       FunBacktrace2(Bag hdCall)
{
    Int	    level;
    UInt    depth = 0;
    UInt    execStackDepth;
    Bag     hdExec;
    Bag     hdDef;
    
    /* so that it is possible to call it FunBacktrace2(INT_TO_HD(<level>))  */
    if ( hdCall != (Bag) 0 && GET_TYPE_BAG(hdCall) == T_INT )
    {
	    level = HD_TO_INT(hdCall);
    }
    /* get the value of <level>                                            */
    else if ( hdCall == (Bag) 0 || GET_SIZE_BAG(hdCall) == SIZE_HD )
    {
        level = BACKTRACE_DEFAULT_LEVEL;
    }
    else if ( GET_SIZE_BAG(hdCall) == 2 * SIZE_HD )
    {
        hdDef = EVAL( PTR_BAG(hdCall)[1] );
        if (GET_TYPE_BAG(hdDef) != T_INT)
        {
            return Error("usage: Backtrace2( <level> )", 0, 0);
        }
        else
        {
            level = HD_TO_INT(hdDef);
        }
    }
    else 
    {
        return Error("usage: Backtrace2( <level> )",0,0);
    }

    if (level == 0) 
    {
        return HdVoid;
    }
    /* calculate stack depth */
    depth = DbgExecStackDepth();
    execStackDepth = depth;

    /* for <level> frames                                                  */
    for ( hdExec=HdDbgStackRoot; hdExec!=0 && level!=0; hdExec=PTR_BAG(hdExec)[4] ) 
    {
        /* if <level> is positive print only the names of the formal args  */
        PrintBacktraceEval(stdout_stream, hdExec);
        if ( 0 < level ) 
        {
            PrintBacktraceExec(stdout_stream, hdExec,  depth, execStackDepth, 0);
            --level;
        }
        /* if <level> is negative print the values of the arguments        */
        else 
        {
            PrintBacktraceExec(stdout_stream, hdExec,  depth, execStackDepth, 1);
            ++level;
        }
        --depth;
    }

    /* print the bottom of the function stack                              */
    if ( hdExec == 0 )
    {
        PrintBacktraceExec(stdout_stream, 0, depth, execStackDepth, 0);
    }
    else 
    {
        //Pr("...\n",0,0);
        SyFmtPrint(stdout_stream, "...\n");
    }
    
    return HdVoid;
}

/****************************************************************************
**
*F  FunBacktraceTo( <hdCall> ) . . . . . . . . internal function 'BacktraceTo'
**
**  'BacktraceTo( <filename>, <level> )'
**
**  'BacktraceTo' prints output of Backtrace(<level>) to a file with name 
**  <filename>.
**
**  'BacktraceTo' is a procedure, i.e., does not return a value.
*/
Bag       FunBacktraceTo (Bag hdCall)
{
    Bag     hdName;
    Bag     hdLevel;

    char * usage = "usage: BacktraceTo( <file>, <level> )";
    /* check the number and type of the arguments, nothing special         */
    if (GET_SIZE_BAG(hdCall) != SIZE_HD * 3)
    {
        return Error(usage, 0, 0);
    }

    hdName = EVAL( PTR_BAG(hdCall)[1] );
    hdLevel = EVAL( PTR_BAG(hdCall)[2] );
    if (!IsString(hdName)) 
    {
        return Error(usage, 0, 0); 
    }

    if (GET_TYPE_BAG(hdLevel) != T_INT) 
    { 
        return Error(usage, 0, 0); 
    }

    FunBacktrace(hdLevel);

    /* close the output file again, and return nothing                     */

   /* if (!CloseOutput())
    {
        Error("BacktraceTo: can not close output, this should not happen", 0, 0);
    }*/

    return HdVoid;
}

/****************************************************************************
**
*F  Error( <msg>, <arg1>, <arg2> )  . . . . . . . . . . . . . . error handler
**
**  'Error' is the GAP kernel error handler.
*/
/*static int InError = 0;*/

Int     inBreakLoop()
{
    return DbgInBreakLoop != 0;
}

Obj     DbgStackExec() 
{
    Obj root = HdDbgStackRoot; 
    int top = DbgStackTop;

    while ((root != 0) && (top > 0)) 
    {
        root = PTR_BAG(root)[4];
        top--;
    }
    return root;
}

void EmptyStack()
{
    while (TopStack >= 1)
    {
        SET_BAG(HdStack, TopStack--, 0);
    }
}

/* Enter all funcdef bags from the exec list onto the        
 * stack, so that we can access args and locals in the loop  
 */

void PopulateStack() {
    Obj     hd;
    Obj     hdRoot;
    int     i;
    
    EmptyStack();
    
    hdRoot = DbgStackExec();
    
    hd = hdRoot;  
    TopStack = 0;
    while ((hd != 0) && ((TopStack+1) < GET_SIZE_BAG(HdStack)/SIZE_HD)) 
    {
	    ++TopStack;
	    hd = PTR_BAG(hd)[0];
    }

    hd = hdRoot;  
    i = 0;

    while ( (hd != 0) && ((TopStack-i+1) > 0)) 
    {
	    ++i;
	    SET_BAG(HdStack, TopStack-i+1,  PTR_BAG(hd)[2] );
	    hd = PTR_BAG(hd)[0];
    }
}

void    DbgWalkEvalStackBackward(int exchangeVars) {
    Obj item;
    Obj hdExec = DbgStackExec();
    // walk on eval stack and pop T_MAKELET packages,
    // restore previous local variables values for each package 
    int i = HD_TO_INT(PTR_BAG(hdExec)[EXEC_EVAL_STACK]);

    while ((i < DbgEvalStackTop) && (GET_TYPE_BAG(EvalStack[i + 1]) != T_EXEC)) 
    { 
        i++; 
    }

    item = EvalStack[i];

    while (item != hdExec)
    {
        if (GET_TYPE_BAG(item)==T_LIST) 
        { 
            // this is some variable values on the stack
            Obj hd = PTR_BAG(item)[1];
            
            if (GET_TYPE_BAG(hd)==T_MAKELET) 
            {  //let statement
                PopPackage();
            
                if (exchangeVars) 
                {
                    int j;
                    int size = TableNumEnt(hd) - 1;

                    for ( j=0; j<size; j++ ) 
                    {
                        Obj var = PTR_BAG(hd)[j];
                        Obj oldbinding = PTR_BAG(item)[j+2];
                        SET_BAG(item, j+2,  VAR_VALUE(var) );
                        SET_VAR_VALUE(var, oldbinding);
                    }
                }
            }
        }
        item = EvalStack[--i];
    }
}

void    DbgWalkEvalStackForward(int exchangeVars) 
{
    int i = HD_TO_INT(PTR_BAG(DbgStackExec())[EXEC_EVAL_STACK])+1;

    while (i<=DbgEvalStackTop && GET_TYPE_BAG(EvalStack[i])!=T_EXEC) 
    {
        Obj item = EvalStack[i++];

        if (GET_TYPE_BAG(item)==T_LIST)
        { 
            // this is some variable values on the stack
            Obj hd = PTR_BAG(item)[1];
            
            if (GET_TYPE_BAG(hd)==T_MAKELET) 
            {
                //let statement
                PushPackage(hd);
                
                if (exchangeVars) 
                {
                    int j;
                    int size = TableNumEnt(hd) - 1;

                    for ( j=0; j<size; j++ ) 
                    {
                        Obj var = PTR_BAG(hd)[j];
                        Obj oldbinding = PTR_BAG(item)[j+2];
                        SET_BAG(item, j+2,  VAR_VALUE(var) );
                        SET_VAR_VALUE(var, oldbinding);
                    }
                }
            }
        }
    } // while end
}

Int     DbgUp() 
{
    if ( DbgStackTop>0 ) 
    {
        DbgWalkEvalStackBackward(0);    
        DbgStackTop--;
	    ChangeEnv(DbgStackExec(), CEF_DBG_UP);
	    DbgWalkEvalStackForward(1);    
        PopulateStack();
        return 1;
    }
    return 0;
}

Int     DbgDown() 
{
    Obj hdExec = DbgStackExec();

    if (hdExec) 
    {
        if (PTR_BAG(hdExec)[4]) 
        {
            DbgWalkEvalStackBackward(1);
            ChangeEnv(PTR_BAG(hdExec)[4], CEF_DBG_DOWN);
            DbgStackTop++;
            DbgWalkEvalStackForward(0);
            PopulateStack();
            return 1;
        }
    }
    return 0;
}

void    EnterDbgStack() 
{
    if (DbgInBreakLoop) 
    {
        // ??? crash 
        //GS4 -- This is dead code.
    }

    DbgEvalStackTop = EvalStackTop;
    DbgStackTop = 0;
    HdDbgStackRoot = HdExec;
    DbgInBreakLoop = 1;
    DbgWalkEvalStackForward(0);
    PopulateStack();
}

void    LeaveDbgStack() 
{

    if (DbgInBreakLoop==0)
    {
        // ??? crash
    }
    
    while (DbgStackTop>0) DbgUp();
    DbgWalkEvalStackBackward(0);

    // clean EVAL stack in the case of exception
    while (EvalStackTop>DbgEvalStackTop) EVAL_STACK_POP;
        
    DbgEvalStackTop = 0;
    HdDbgStackRoot = 0;
    DbgStackTop = 0;
    DbgInBreakLoop = 0;
    
    PopulateStack();
}


static char BrkPrompt[80] = "brk> ";
static char DbgPrompt[80] = "dbg> ";

Bag       Error (char *msg, Int arg1, Int arg2)
{
	Bag            hd;
	Bag            hdTilde; 
	Int            ignore;
    Int            debugActive;
	Int            isBreakpoint;
	exc_type_t     e;
	extern char   *In;
	TypInputFile  *parent;
	extern Bag     FunPrint(Bag hdCall);

    ErrorCount++;

	if ( ! ERROR_QUIET ) {

		/* open the standard error output file                                */
		/*if ( ! InError )*/
		isBreakpoint = 0;

        if (strcmp(msg, "GapBreakpoint") == 0) 
        {
            isBreakpoint = 1;
        }

        if (strcmp(msg, "GapBreakpointRd") == 0) 
        {
            isBreakpoint = 2;
        }

        if (strcmp(msg, "GapBreakpointWr") == 0) 
        {
            isBreakpoint = 3; 
        }

		if ( DbgInBreakLoop==0 ) 
        {
			//ignore = OpenOutput( "*errout*" );
            if (!isBreakpoint)
            {
                //Pr("[[ while reading %s:%d ]]\n", (Int)Input->name, (Int)Input->number);
                SyFmtPrint(stderr_stream, "[[ while reading %s:%d ]]\n", Input->name, Input->number);
            }
		}

		if (isBreakpoint) 
        {
			switch(isBreakpoint) 
            {
			    case 2:
                    //Pr("Read Access Breakpoint",0,0); 
                    SyFmtPrint(stderr_stream, "Read Access Breakpoint");
                    break;  
			    case 3:  
                    //Pr("Write Access Breakpoint",0,0);
                    SyFmtPrint(stderr_stream, "Write Access Breakpoint");
                    break; 
			    default:
				    //Pr("Breakpoint",0,0); 
                    SyFmtPrint(stderr_stream, "Breakpoint");
                    break;
			}
		} 
        else
        {
			/* print the error message, special if called from 'FunError'      */
			if ( strcmp( msg, "FunError" ) != 0 )
            {
				//Pr("Error, ",0,0);  
                SyFmtPrint(stderr_stream, "Breakpoint");
                //Pr( msg, arg1, arg2 );
                SyFmtPrint(stderr_stream, msg, arg1, arg2); //GS4 - look into variables
			} 
            else 
            {
				//Pr("Error, ",0,0);  
                SyFmtPrint(stderr_stream, "Error");
                FunPrint( (Bag)arg1 );
			}
		}

		/* print the error message                                             */
		if ( HdExec != 0 && DbgInBreakLoop==0 ) 
        {
			/* we have to do something about this as we have more detailed
			call stack now
			if ( HdStat != 0 && strcmp( msg, "FunError" ) != 0 ) {
			Pr(" at\n%s", (long)StrStat, 0 );
			Print( HdStat );
			Pr(" ...",0,0);
			}
			Pr(" in\n",0,0);
			*/
			if ((DbgEvalStackTop > 0) && (strcmp( msg, "FunError" ) != 0)) 
            {
				//Pr(" at\n", 0, 0 );
                SyFmtPrint(stderr_stream, " at\n");
				//Print( EvalStack[DbgEvalStackTop] );
                PrintObj(stderr_stream, EvalStack[DbgEvalStackTop], 0);
				//Pr(" ...",0,0);
                SyFmtPrint(stderr_stream, " ...");
			}

			//Pr(" in\n",0,0);
            SyFmtPrint(stderr_stream, " in\n");
		}
		else
        {
			//Pr("\n",0,0);
            SyFmtPrint(stderr_stream, "\n");
		}

		if ( DbgInBreakLoop == 0 )
        {
			/* we must disable tilde during break loop processing, since it points to
			a broken object. We may need to restore it if the user 'return's from the
			break loop, so we keep a local copy */
			hdTilde = PTR_BAG(HdTilde)[0];
			SET_BAG(HdTilde, 0,  0 );

			parent = Input;

#ifdef _DEBUG
            debugActive = 1;
#else
            debugActive = (InDebugMode != 0);
#endif
			/* if requested enter a break loop                                     */
			if ( (HdExec != 0) && debugActive && OpenInput( "*errin*" ) ) 
            {
                if (parent->packages)
                {
                    PushPackages(parent->packages); 
                }
                if (parent->imports) 
                { 
                    PushNamespaces(parent->imports);
                }

				EnterDbgStack(); //on'y call of this

				Try 
                {
                    if (isBreakpoint)
                    {
                        FunBacktrace2((Bag)0);
                    }
					else 
                    {
						FunBacktrace( (Bag)0 );
						//Pr("web:error\n", 0, 0);
                        SyFmtPrint(stderr_stream, "web:error\n");
					}

					DbgErrorLoopStarting();

				} 
                Catch(e) 
                { 
                    if (e != ERR_GAP) 
                    { 
                        LeaveDbgStack();
                        Throw(e);
                    } 
                }

				/* now enter a read-eval-print loop, just as in main               */
				while ( Symbol != S_EOF ) 
                {
					/* read an expression                                          */
					if (InBreakpoint) 
                    {
						Prompt = DbgPrompt; 
					} 
                    else 
                    {
						Prompt = BrkPrompt;
					}

					NrError = 0;
					hd = ReadIt();

					/* if there we no syntax error evaluate the expression         */
					if ( hd != 0 )
                    {
						SyIsIntr();

						Try 
                        {
							hd = EVAL( hd );
						}
                        Catch(e)
                        {
							if (e != ERR_GAP)
                            { 
                                LeaveDbgStack(); 
                                Throw(e); 
                            }
							hd = HdVoid;
						}

						if ( (hd == HdReturn) && (PTR_BAG(hd)[0] != HdReturn) ) 
                        {
							LeaveDbgStack(); 
							SET_BAG(HdTilde, 0,  hdTilde ); /* restore ~ */
							ignore = CloseInput();
							//ignore = CloseOutput();
							/*InError = 0;*/
							return PTR_BAG(hd)[0];
						}
						else if ( hd == HdReturn ) 
                        {
							hd = HdVoid;
							Symbol = S_EOF;
						}

						/* assign the value to 'last' and then print it            */
						if ( GET_TYPE_BAG(hd) != T_VOID ) 
                        {
							SET_BAG(HdLast, 0,  hd );

							if ( *In != ';' ) 
                            {
								Try
                                {
									//Print( hd );
                                    PrintObj(stderr_stream, hd, 0);
									//Pr("\n",0,0);
                                    SyFmtPrint(stderr_stream, " \n");
								} 
                                Catch(e) 
                                {
                                    if (e != ERR_GAP) 
                                    { 
                                        LeaveDbgStack(); 
                                        Throw(e); 
                                    } 
                                }
							}
						}
					}
				}
				/* remove function definitions from the stack and close "*errin*"  */
				LeaveDbgStack();
				ignore = CloseInput();
			}

            while (HdExec != 0) 
            {
                ChangeEnv(PTR_BAG(HdExec)[4], CEF_CLEANUP); 
            }

            while (EvalStackTop > 0) 
            { 
                EVAL_STACK_POP; 
            }

			/* close "*errout*" and return to the main read-eval-print loop        */
			//while ( CloseOutput() ) ;
			while ( CloseInput() ) ;
		} 
        else
         { 
            // if we are already in error loop just cleanup stack
            while (HdExec != DbgStackExec()) 
            {
                ChangeEnv(PTR_BAG(HdExec)[4], CEF_CLEANUP); 
            }

            while (EvalStackTop > DbgEvalStackTop) 
            {
                EVAL_STACK_POP;
            }
		}
	} 
    else 
    {
		HdLastErrorMsg = StringToHd(msg);
	}

	/*InError = 0;*/
	Throw exc(ERR_GAP);
	return 0;                           /* just to please lint ...         */
}


/****************************************************************************
**
*F  FunIgnore( <hdCall> ) . . . . . . . . . . . .  internal function 'Ignore'
**
**  'FunIgnore' implements the internal function 'Ignore'.
**
**  'Ignore( <arg1>, <arg2>, ... )'
**
**  'Ignore' ignores all its arguments,  it does not even evaluate  them.  So
**  for tracing a GAP function,  use a function 'InfoSomething'  which either
**  has value 'Print' and prints its arguments or has value 'Ignore' and does
**  nothing at all.
*/
Bag     FunIgnore(Bag hdCall)
{
    return HdVoid;
}


/****************************************************************************
**
*F  FunError( <hdCall> )  . . . . . . . . . . . . . internal function 'Error'
**
**  'FunError' implements the internal function 'Error'.
**
**  'Error( <arg1>, <arg2>,... )'
**
**  raises an error.
**  ...A lot of bla about errors and break loops...
**
**  'FunError' simply calls the GAP  kernel  function  'Error',  which  knows
**  that it has been called from 'FunError' because the  format  argument  is
**  'FunError'.  'FunError' passes <hdCall> as the first extra argument.
*/
Bag       FunError(Bag hdCall)
{
    return Error("FunError", (Int)hdCall, 0 );
}



/****************************************************************************
**
*F  FunREAD( <hdCall> ) . . . . . . . . . . . . . .  internal function 'READ'
**
**  'FunREAD' implements the internal function 'READ'.
**
**  'READ( <filename> )'
**
**  'READ' instructs GAP to read from the file with the  name  <filename>. If
**  it is not found or could not be opened for reading  'false'  is returned.
**  If the file is found GAP reads all expressions and statements  from  this
**  file and evaluates respectively executes them and finally returns 'true'.
**  Then GAP continues evaluation or execution of what it was  doing  before.
**  'READ' can be nested, i.e., it is legal to execute a 'READ' function call
**  in a file that is read with 'READ'.
**
**  If a syntax error is found 'READ' continues reading the  next  expression
**  or statement, just  as  GAP  would  in  the  main  read-eval-print  loop.
**  If an evaluation error occurs, 'READ' enters a break loop.  If you 'quit'
**  this break loop, control returns to the  main  read-eval-print  loop  and
**  reading of <filename> terminates.
**
**  Note that this function is a helper function for  'Read',  which  behaves
**  similar, but causes an error if a file is not found.  'READ'  could  also
**  be used for a 'ReadLib' which searches for a file in various directories.
*/
Bag       FunREAD(Bag hdCall)
{
    Bag           hd;
    Bag           hdName;
    Bag           hdPkg;
    TypInputFile *parent;
    exc_type_t    e;
	UInt          processInclude;

<<<<<<< HEAD
    //  printf ( "\nEnter FunREAD: " );
=======

>>>>>>> 8d94849a
    /* check the number and type of arguments                              */
    if ((GET_SIZE_BAG(hdCall) != (2 * SIZE_HD)) && (GET_SIZE_BAG(hdCall) != (3 * SIZE_HD)))
    {
        return Error("usage: READ( <filename>, [<pkg>] )", 0, 0);
    }

    hdName = EVAL( PTR_BAG(hdCall)[1] );

    if (!IsString(hdName))
    {
        return Error("usage: READ( <filename> )", 0, 0);
    }
<<<<<<< HEAD
    //  printf ( "file = %s", (char*)PTR_BAG(hdName) );
=======
>>>>>>> 8d94849a

    if (GET_SIZE_BAG(hdCall) == (3 * SIZE_HD))
    {
        hdPkg = EVAL(PTR_BAG(hdCall)[2]);
	    hdPkg = StartPackageSpec(hdPkg); /* try it out */
	    EndPackage(); 
    } 
    else
    {
        hdPkg = 0;
    }

    parent = Input;
    /* try to open the given file, if the file is not found return 'false' */
    if (!OpenInput((char*)PTR_BAG(hdName)))
    {
        return HdFalse;
    }

    if ( hdPkg ) 
    { 
      if (parent->packages) 
      { 
          PushPackages(parent->packages);
      }

      if (parent->imports) 
      {
          PushNamespaces(parent->imports); 
      }

      StartPackageSpec(hdPkg); 
    }

    /* now comes a read-eval-noprint loop, similar to the one in 'main'    */
	Try 
    {
        while ( Symbol != S_EOF ) 
        {
            hd = ReadIt();
			if ( hd != 0 ) { 
				hd = EVAL( hd );
			}

            if ((hd == HdReturn) && (PTR_BAG(hd)[0] != HdReturn))
            {
                return Error("READ: 'return' must not be used here", 0, 0);
            }
            else if (hd == HdReturn)
            {
                return Error("READ: 'quit' must not be used here", 0, 0);
            }
        }
    } 
    Catch(e) 
    {
        if (hdPkg) 
        { 
            EndPackage(); 
        }

        Throw(e);
    }
    if (hdPkg) 
    { 
        EndPackage();
    }

    /* close the input file again, and return 'true'                       */
    if (!CloseInput())
    {
        Error("READ: can not close input, this should not happen", 0, 0);
    }
<<<<<<< HEAD
    //  printf ( " ... done\n" );
=======
>>>>>>> 8d94849a
	
	return HdTrue;
}


Bag     FunChangeDir(Bag hdCall)
{
    Bag        hd;
    Bag        hdName;
    Bag        hdPkg;
    exc_type_t e;

    /* check the number and type of arguments                              */
    if ((GET_SIZE_BAG(hdCall) != SIZE_HD) && (GET_SIZE_BAG(hdCall) != (2 * SIZE_HD)))
    {
        return Error("usage: CHANGEDIR( <filename> )", 0, 0);
    }

    hdName = EVAL( PTR_BAG(hdCall)[1] );

    if (!IsString(hdName))
    {
        return Error("usage: CHANGEDIR( <filename> )", 0, 0);
    }

    if (!(int)ChDir((const char*)PTR_BAG(hdName)))
    {
        return HdFalse;
    }

    return HdTrue;
}


Bag       FunReadString(Bag hdCall)
{
    Bag           hdList;
    Bag           hdName;
    TypInputFile *parent;

    /* check the number and type of arguments                              */
    if ((GET_SIZE_BAG(hdCall) != SIZE_HD) && (GET_SIZE_BAG(hdCall) != (2 * SIZE_HD)))
    {
        return Error("usage: READSTR( <filename> )", 0, 0);
    }

    hdName = EVAL( PTR_BAG(hdCall)[1] );

    if (!IsString(hdName))
    {
        return Error("usage: READSTR( <filename> )", 0, 0);
    }

    parent = Input;
    /* try to open the given file, if the file is not found return 'false' */

    if (!OpenInput((char*)PTR_BAG(hdName)))
    {
        return HdFalse;
    }

    hdList = GReadFile();

    /* close the input file again, and return 'true'                       */
    if (!CloseInput())
    {
        Error("READSTR: can not close input, this should not happen", 0, 0);
    }
        
    return hdList;
}



/****************************************************************************
**
*F  FunAUTO( <hdCall> ) . . . . . . . . . . . . . .  internal function 'AUTO'
**
**  'FunAUTO' implements the internal function 'AUTO'.
**
**  'AUTO( <expression>, <var1>, <var2>,... )'
**
**  'AUTO' associates the expression <expression> with the variables <var1>,
**  <var2> etc.  Whenever one those variables is evaluated, i.e.,  when  its
**  value is required, <expression> is automatically  evaluated.  This  must
**  assign a new value to the variable, otherwise an error  is  raised.  The
**  new value is then returned.
**
**  Here is an example of the most important special usage of 'AUTO':
**
**  |    AUTO( ReadLib("integer"), Int, Abs, Sign, Maximum, Minimum ); |
**
**  When one of the variables, 'Int', 'Abs', etc., is  evaluated  the  libary
**  file 'integer.g' is automatically read.  This then defines the functions.
**  This makes it possible to load the library function only on demand.
**
**  'AUTO' is a procedure, i.e., does not return a value.
*/
Bag       FunAUTO(Bag hdCall)
{
    Bag     hdExpr;
    Bag     hdVar;
    Int     i;

    /* check the number of arguments                                       */
    if (GET_SIZE_BAG(hdCall) < (3 * SIZE_HD))
    {
        return Error("usage: AUTO( <expr>, <var>, <var>... )", 0, 0);
    }

    /* get the expression                                                  */
    hdExpr = PTR_BAG(hdCall)[1];

    /* for all remaining arguments                                         */
    for ( i = 2; i < (GET_SIZE_BAG(hdCall)/SIZE_HD); ++i )
    {
        hdVar = PTR_BAG(hdCall)[i];

        /* check that they are variables                                   */
        if ((GET_TYPE_BAG(hdVar) != T_VAR) && (GET_TYPE_BAG(hdVar) != T_VARAUTO))
        {
            return Error("usage: AUTO( <expr>, <var>, <var>... )", 0, 0);
        }

        /* turn them into automatic variables and bind them to <expr>      */
        Retype( hdVar, T_VARAUTO );
        SET_BAG(hdVar, 0,  hdExpr );
    }
    return HdVoid;
}

//void printOneBag(STREAM stream, Bag hd)
void printOneBag(STREAM stream, Bag hd)
{
    Int     type;

    type = GET_TYPE_BAG(hd);

    switch (type) {
    case T_MAKEFUNC:
        PrintFunction(stream, hd, 0);
        break;
    case T_FUNCTION:
        PrintFunction(stream, hd, 0);
        break;
    case  T_MAKEMETH:
        PrintMethod(stream, hd, 0);
        break;
    case  T_METHOD:
        PrintMethod(stream, hd, 0);
        break;
    case T_VOID:
        break;
    case T_STRING:
        if (IsString(hd)) {
            PrintString(stream, hd, 0);
            break;
        }
    default:
        PrintObj(stream, hd, 0);
        break;
    }
}





/****************************************************************************
**
**  FunPrint( <hdCall> )  . . . . . . . . . . . . . internal function 'Print'
**
**  'FunPrint' implements the internal function 'Print'.
**
**  'Print( <obj1>, <obj2>... )'
**
**  'Print' prints the objects <obj1>, <obj2>,  etc.  one  after  the  other.
**  Strings are printed without the double quotes and special characters  are
**  not escaped, e.g., '\n' is printed as <newline>.  This  makes  a  limited
**  amount of formatting possible.  Functions are printed in the  full  form,
**  i.e., with the function body, not in the abbreviated form.
**
**  'Print' is a procedure, i.e., does not return a value.
**
**  Note that an empty string literal '""' prints empty (remember strings are
**  printed without the double quotes), while an empty list  '[]'  prints  as
**  '[ ]'.
**
**      gap> s := "";;  l := [];;  s = l;
**      gap> Print( s, "\n", l, "\n" );
**      
**      [ ]
**
**  To achieve this 'Print' must be able to distinguish between empty  string
**  literals and other empty lists.  For that it relies on  'IsString'  *not*
**  to convert empty lists to type 'T_STRING'.  This is ugly.
*/
Bag       FunPrint(Bag hdCall)
{
    Bag     hd;
    Int     i;

    for (i = 1; i < (GET_SIZE_BAG(hdCall)/SIZE_HD); ++i)
    {
        hd = EVAL( PTR_BAG(hdCall)[i] );
        printOneBag(stdout_stream, hd);
    }
    return HdVoid;
}


/****************************************************************************
**
*F  FunPrintTo( <hdCall> ) . . . . . . . . . . . . internal function 'PrintTo'
**
**  'FunPrintTo' implements the internal function 'PrintTo'.  The stupid  name
**  is neccessary to avoid a name conflict with 'FunPrint'.
**
**  'PrintTo( <filename>, <obj1>, <obj2>... )'
**
**  'PrintTo' prints the objects <obj1>, <obj2>, etc. to the  file  with  the
**  name <filename>.
**
**  'PrintTo' works as follows.  It opens the file with the name  <filename>.
**  If the file does not exist it is  created,  otherwise  it  is  truncated.
**  If you do not want to truncate the file use 'AppendTo'  (see "AppendTo").
**  After opening the file 'PrintTo' evaluates  its  arguments  in  turn  and
**  prints the values to  <filename>.  Finally  it  closes  the  file  again.
**  During evaluation of the arguments <filename> is the current output file.
**  This means that output printed with 'Print' during  the  evaluation,  for
**  example to inform the user about the progress, also goes  to  <filename>.
**  To make this feature more useful 'PrintTo' will silently ignore if one of
**  the arguments is a procedure call, i.e., does not return a value.
**
**  'PrintTo' is a procedure, i.e., does not return a value.
**
**  See the note about empty string literals and empty lists in 'Print'.
*/
Bag       FunPrintTo(Bag hdCall)
{
    Bag     hd;
    Int     i;
    Int     type;
    STREAM  stream;
    char   *filename;
    FILE   *file;

    /* check the number and type of the arguments, nothing special         */
    if (GET_SIZE_BAG(hdCall) == SIZE_HD)
    {
        return Error("usage: PrintTo( <file>, <obj>, <obj>... )", 0, 0);
    }

    hd = EVAL( PTR_BAG(hdCall)[1] );

    if (!IsString(hd))
    {
        return Error("usage: PrintTo( <file>, <obj>, <obj>... )", 0, 0);
    }

    filename = (char*)PTR_BAG(hd);
    file = fopen(filename, "w");
    if (file == 0)
    {
        return Error("PrintTo: can not open the file for writing", 0, 0);
    }
    SET_STREAM_FILE(stream, file);

    /* print all the arguments, take care of strings and functions         */
    for (i = 2; i < (GET_SIZE_BAG(hdCall)/SIZE_HD); ++i) 
    {
        hd = EVAL( PTR_BAG(hdCall)[i] );
        printOneBag(stream, hd);
    }

    fclose(streamFile(stream));

    return HdVoid;
}


/****************************************************************************
**
*F  FunAppendTo( <hdCall> ) . . . . . . . . . .  internal function 'AppendTo'
**
**  'FunAppendTo' implements the internal function 'AppendTo'.
**
**  'AppendTo( <filename>, <obj1>, <obj2>... )'
**
**  'AppendTo' appends the obejcts <obj1>, <obj2>, etc. to the file with  the
**  name <filename>.  'AppendTo' works like 'PrintTo' (see "PrintTo")  except
**  that it does not truncate the file if it exists.
**
**  'AppendTo' is a procedure, i.e., does not return a value.
**
**  See the note about empty string literals and empty lists in 'Print'.
*/
Bag       FunAppendTo(Bag hdCall)
{
    Bag     hd;
    Int     i;
    Int     type;
    STREAM  stream;
    char* filename;
    FILE* file;

    /* check the number and type of the arguments, nothing special         */
    if (GET_SIZE_BAG(hdCall) == SIZE_HD)
    {
        return Error("usage: AppendTo( <file>, <obj>, <obj>... )", 0, 0);
    }

    hd = EVAL( PTR_BAG(hdCall)[1] );

    if (!IsString(hd))
    {
        return Error("usage: AppendTo( <file>, <obj>, <obj>... )", 0, 0);
    }

    filename = (char*)PTR_BAG(hd);
    file = fopen(filename, "a");
    if (file == 0)
    {
        return Error("PrintTo: can not open the file for writing", 0, 0);
    }
    SET_STREAM_FILE(stream, file);

    /* print all the arguments, take care of strings and functions         */
    for (i = 2; i < (GET_SIZE_BAG(hdCall) / SIZE_HD); ++i)
    {
        hd = EVAL(PTR_BAG(hdCall)[i]);
        printOneBag(stream, hd);
    }

    fclose(streamFile(stream));

    return HdVoid;
}


Bag FunPrintToString(Bag hdCall)
{
    Bag     hd;
    Int     i;
    STREAM stream;
    char* newstr = 0;
    newstr = 0;

    stream.type = STREAM_TYPE_STRING;
    stream.U.string_ptr = &newstr;

    for (i = 1; i < (GET_SIZE_BAG(hdCall) / SIZE_HD); ++i)
    {
        hd = EVAL(PTR_BAG(hdCall)[i]);
        printOneBag(stream, hd);
    }

    if (newstr != 0) {
        Bag strBag;
        int slen;

        slen = strlen(newstr);
        strBag = NewBag(T_STRING, slen + 1);
        *((char*)PTR_BAG(strBag)) = '\0';
        strncpy((char*)PTR_BAG(strBag), newstr, slen);
        free(newstr);
        return strBag;
    }
    else {
        printf("New String Null\n");
    }

    return HdVoid;
}


/****************************************************************************
**
*F  FunLogTo( <hdCall> )  . . . . . . . . . . . . . internal function 'LogTo'
**
**  'FunLogTo' implements the internal function 'LogTo'.
**
**  'LogTo( <filename> )' \\
**  'LogTo()'
**
**  'LogTo' instructs GAP to echo all input from the  standard  input  files,
**  '*stdin*' and '*errin*' and all output  to  the  standard  output  files,
**  '*stdout*'  and  '*errout*',  to  the  file  with  the  name  <filename>.
**  The file is created if it does not  exist,  otherwise  it  is  truncated.
**
**  'LogTo' called with no argument closes the current logfile again, so that
**  input   from  '*stdin*'  and  '*errin*'  and  output  to  '*stdout*'  and
**  '*errout*' will no longer be echoed to a file.
*/
Bag       FunLogTo(Bag hdCall)
{
    Bag     hdName;

    /* 'LogTo()'                                                           */
    if ( GET_SIZE_BAG(hdCall) == SIZE_HD ) 
    {
        if (!CloseLog())
        {
            return Error("LogTo: can not close the logfile", 0, 0);
        }
    }
    /* 'LogTo( <filename> )'                                               */
    else if (GET_SIZE_BAG(hdCall) ==( 2 * SIZE_HD)) 
    {
        hdName = EVAL( PTR_BAG(hdCall)[1] );

        if (!IsString(hdName))
        {
            return Error("usage: LogTo() or LogTo( <string> )", 0, 0);
        }
        if (!OpenLog((char*)PTR_BAG(hdName)))
        {
            return Error("LogTo: can not log to %s", (Int)PTR_BAG(hdName), 0);
        }
    }

    return HdVoid;
}


/****************************************************************************
**
*F  FunLogInputTo( <hdCall> ) . . . . . . . .  internal function 'LogInputTo'
**
**  'FunLogInputTo' implements the internal function 'LogInputTo'.
**
**  'LogInputTo( <filename> )' \\
**  'LogInputTo()'
**
**  LogInputTo'  instructs  GAP  to echo  all  input from the  standard input
**  files, '*stdin*' and  '*errin*',  to the file  with the  name <filename>.
**  The file is created if it does not exist, otherwise it is truncated.
**
**  'LogInputTo' called with no argument closes the current logfile again, so
**  that input  from '*stdin*' and '*errin*' will  no longer  be echoed  to a
**  file.
*/
Bag       FunLogInputTo(Bag hdCall)
{
    Bag     hdName;

    /* 'LogInputTo()'                                                      */
    if ( GET_SIZE_BAG(hdCall) == SIZE_HD ) 
    {
        if (!CloseInputLog())
        {
            return Error("LogInputTo: can not close the logfile", 0, 0);
        }
    }
    /* 'LogInputTo( <filename> )'                                          */
    else if (GET_SIZE_BAG(hdCall) == (2 * SIZE_HD)) 
    {
        hdName = EVAL( PTR_BAG(hdCall)[1] );

        if (!IsString(hdName))
        {
            return Error("usage: LogInputTo() or LogTo( <string> )", 0, 0);
        }
        if (!OpenInputLog((char*)PTR_BAG(hdName)))
        {
            return Error("LogInputTo: cannot log to %s", (Int)PTR_BAG(hdName), 0);
        }
    }

    return HdVoid;
}




/****************************************************************************
**
*F  FunHelp( <hdCall> ) . . . . . . . . . . . . . .  internal function 'Help'
**
**  'FunHelp' implements the internal function 'Help'.
**
**  'Help( <topic> )'
**
**  'Help' prints a section from the on-line documentation about <topic>.
*/
Bag       FunHelp(Bag hdCall)
{
    //Pr("Use Dir(spiral) and Dir(gap) to see a list of SPIRAL and GAP packages\n"
    //   "Use Dir(spiral.<pkg>) and Dir(gap.<pkg>) to see contents of <pkg>\n"
    //   "Use ?<func> or Doc(<func>) to learn about a function or a package\n", 0, 0);
    char *helpString = "Use Dir(spiral) and Dir(gap) to see a list of SPIRAL and GAP packages\n" 
        "Use Dir(spiral.<pkg>) and Dir(gap.<pkg>) to see contents of <pkg>\n" 
        "Use ?<func> or Doc(<func>) to learn about a function or a package\n";

    SyFmtPrint(stdout_stream, "%s", helpString);
    return HdVoid;
}


/****************************************************************************
**
*F  FunExec( <hdCall> ) . . . . . . . . . . . . . .  internal function 'Exec'
**
**  'FunExec' implements the internal function 'Exec'.
**
**  'Exec( <command> )'
**
**  'Exec' passes the string <command> to  the  command  interpreter  of  the
**  operating system.  The precise mechanismen of this is  system  dependent.
**  Also operating system dependent are the possible commands.
**
**  'Exec' is a procedure, i.e., does not return a value.
*/
Bag       FunExec(Bag hdCall)
{
    Bag     hdCmd;

    if (GET_SIZE_BAG(hdCall) != 2 * SIZE_HD)
    {
        return Error("usage: Exec( <command> )", 0, 0);
    }

    hdCmd = EVAL( PTR_BAG(hdCall)[1] );

    if (!IsString(hdCmd))
    {
        return Error("usage: Exec( <command> )", 0, 0);
    }

    SyExec( (char*)PTR_BAG(hdCmd) );

    return HdVoid;
}

/****************************************************************************
**
*F  FunIntExec( <hdCall> ) . . . . . . . . . . . .  internal function 'Exec'
**
**  'FunIntExec' implements the internal function 'IntExec'.
**
**  'IntExec( <command> )'
**
**  'IntExec' passes the string <command> to the command interpreter
**  of the operating system.  The precise mechanismen of this is
**  system dependent.  Also operating system dependent are the
**  possible commands.
**
**  'IntExec' is a function, it returns completion status of the command.
*/
Bag       FunIntExec(Bag hdCall)
{
    Bag     hdCmd;
    int     status;

    if (GET_SIZE_BAG(hdCall) != (2 * SIZE_HD))
    {
        return Error("usage: Exec( <command> )", 0, 0);
    }

    hdCmd = EVAL( PTR_BAG(hdCall)[1] );

    if (!IsString(hdCmd))
    {
        return Error("usage: Exec( <command> )", 0, 0);
    }

    status = SyExec( (char*)PTR_BAG(hdCmd) );

    return INT_TO_HD( (Int)status );
}


/****************************************************************************
**
*F  FunRuntime( <hdCall> )  . . . . . . . . . . . internal function 'Runtime'
**
**  'FunRuntime' implements the internal function 'Runtime'.
**
**  'Runtime()'
**
**  'Runtime' returns the time spent since the start of GAP in  milliseconds.
**  How much time execution of statements take is of course system dependent.
**  The accuracy of this number is also system dependent.
*/
Bag       FunRuntime(Bag hdCall)
{
    if (GET_SIZE_BAG(hdCall) != SIZE_HD)
    {
        return Error("usage: Runtime()", 0, 0);
    }

    return INT_TO_HD( SyTime() );
}


/****************************************************************************
**
*F  FunSizeScreen( <hdCall> ) . . . . . . . .  internal function 'SizeScreen'
**
**  'FunSizeScreen' implements the internal function 'SizeScreen' to  get  or
**  set the actual screen size.
**
**  'SizeScreen()'
**
**  In this form 'ScreeSize' returns the size of the screen as  a  list  with
**  two entries.  The first is the length of each line,  the  second  is  the
**  number of lines.
**
**  'SizeScreen( [ <x>, <y> ] )'
**
**  In this form 'SizeScreen' sets the size of the screen.  <x> is the length
**  of each line, <y> is the number of lines.  Either value may  be  missing,
**  to leave this value unaffected.  Note that those parameters can  also  be
**  set with the command line options '-x <x>' and '-y <y>'.
*/
Bag       FunSizeScreen(Bag hdCall)
{
    Bag     hdSize;         /* argument and result list        */
    Int     len;            /* length of lines on the screen   */
    Int     nr;             /* number of lines on the screen   */

    /* check the arguments                                                 */
    if (GET_SIZE_BAG(hdCall) != SIZE_HD && GET_SIZE_BAG(hdCall) != (2 * SIZE_HD))
    {
        return Error("usage: SizeScreen() or SizeScreen([<x>,<y>])", 0, 0);
    }

    /* no argument is equivalent to the empty list                         */
    if ( GET_SIZE_BAG(hdCall) == SIZE_HD ) 
    {
        hdSize = NewBag( T_LIST, SIZE_PLEN_PLIST(0) );
        SET_LEN_PLIST( hdSize, 0 );
    }
    /* otherwise check the argument                                        */
    else 
    {
        hdSize = EVAL( PTR_BAG(hdCall)[1] );
        if (!IS_LIST(hdSize) || (2 < LEN_LIST(hdSize)))
        {
            return Error("usage: SizeScreen() or SizeScreen([<x>,<y>])", 0, 0);
        }
    }

    /* extract the length                                                  */
    if ( (LEN_LIST(hdSize) < 1) || (ELMF_LIST(hdSize,1) == 0) )
    {
        len = SyNrCols;
    }
    else
    {
        if (GET_TYPE_BAG(ELMF_LIST(hdSize, 1)) != T_INT)
        {
            return Error("SizeScreen: <x> must be an integer", 0, 0);
        }

        len = HD_TO_INT( ELMF_LIST(hdSize,1) );

        if (len < 20)
        { 
            len = 20;
        }
        if (256 < len) 
        { 
            len= 256;
        }
    }

    /* extract the number                                                  */
    if ( (LEN_LIST( hdSize ) < 2) || (ELMF_LIST(hdSize,2) == 0) )
    {
        nr = SyNrRows;
    }
    else 
    {
        if (GET_TYPE_BAG(ELMF_LIST(hdSize, 2)) != T_INT)
        {
            return Error("SizeScreen: <y> must be an integer", 0, 0);
        }
        
        nr = HD_TO_INT( ELMF_LIST(hdSize,2) );
        
        if (nr < 10)
        {
            nr = 10;
        }
    }

    /* set length and number                                               */
    SyNrCols = len;
    SyNrRows = nr;

    /* make and return the size of the screen                              */
    hdSize = NewBag( T_LIST, SIZE_PLEN_PLIST(2) );
    SET_LEN_PLIST( hdSize, 2 );
    SET_ELM_PLIST( hdSize, 1, INT_TO_HD(len) );
    SET_ELM_PLIST( hdSize, 2, INT_TO_HD(nr) );
    return hdSize;
}


/****************************************************************************
**
*F  FunIsIdentical( <hdCall> )  . . . . . . . internal function 'IsIdentical'
**
**  'FunIsIdentical' implements 'IsIdentical'
*/
Bag       FunIsIdentical(Bag hdCall)
{
    Bag     hdL;
    Bag     hdR;

    if (GET_SIZE_BAG(hdCall) != (3 * SIZE_HD))
    {
        return Error("usage: IsIdentical( <l>, <r> )", 0, 0);
    }

    hdL = EVAL( PTR_BAG(hdCall)[1] );
    hdR = EVAL( PTR_BAG(hdCall)[2] );
    
    if ((GET_TYPE_BAG(hdL) < T_LIST) && (GET_TYPE_BAG(hdR) < T_LIST))
    {
        return EQ(hdL, hdR);
    }
    else if ((GET_TYPE_BAG(hdL) < T_LIST) || (GET_TYPE_BAG(hdR) < T_LIST))
    {
        return HdFalse;
    }
    else
    {
        return (hdL == hdR) ? HdTrue : HdFalse;
    }
}


/****************************************************************************
**
*F  FunHANDLE( <hdCall> ) . . . . . . . . . . . . .  expert function 'HANDLE'
**
**  'FunHANDLE' implements the internal function 'HANDLE'.
**
**  'HANDLE( <obj> )'
**
**  'HANDLE' returns the handle  of  the  object  <obj>  as  an  integer.  It
**  exists only for debugging purposes and should only be  used  by  experts.
*/
Bag       FunHANDLE(Bag hdCall)
{
    Bag     hdHD;
    Bag     hdObj;

    if (GET_SIZE_BAG(hdCall) != (2 * SIZE_HD))
    {
        return Error("usage: HANDLE( <obj> )", 0, 0);
    }
    
    hdObj = EVAL( PTR_BAG(hdCall)[1] );
    hdHD  = INT_TO_HD( (Int)hdObj );
    
    if (HD_TO_INT(hdHD) != (Int)hdObj)
    {
        return Error("HANDLE: %d does not fit into 28 bits", (Int)hdObj, 0);
    }
    return hdHD;
}


/****************************************************************************
**
*F  FunOBJ( <hdCall> )  . . . . . . . . . . . . . . . . expert function 'OBJ'
**
**  'FunOBJ' implements the internal function 'OBJ'.
**
**  'OBJ( <int> )'
**
**  'OBJ' returns the object with the handle given by the integer  <int>.  It
**  is the inverse function to 'HD'.  Note that passing an integer  to  'OBJ'
**  which is not a valid handle is likely to crash GAP.  Thus  this  function
**  is only there for debugging purposes and should only be used by experts.
*/
Bag       FunOBJ(Bag hdCall)
{
    Bag     hdObj;
    Bag     hdHD;

    if (GET_SIZE_BAG(hdCall) != (2 * SIZE_HD))
    {
        return Error("usage: OBJ( <hd> )", 0, 0);
    }

    hdHD = EVAL( PTR_BAG(hdCall)[1] );
    
    if (GET_TYPE_BAG(hdHD) != T_INT)
    {
        return Error("OBJ: <hd> must be a small integer", 0, 0);
    }

    hdObj = (Bag)HD_TO_INT( hdHD );

    return hdObj;
}


/****************************************************************************
**
*F  FunTYPE( <hdCall> ) . . . . . . . . . . . . . . .  expert function 'TYPE'
**
**  'FunTYPE' implements the internal function 'TYPE'.
**
**  'TYPE( <obj> )'
**
**  'TYPE' returns the type of the object <obj> as a string.
*/
Bag       FunTYPE(Bag hdCall)
{
    Bag     hdType;
    Bag     hdObj;

    if (GET_SIZE_BAG(hdCall) != (2 * SIZE_HD))
    {
        return Error("usage: GET_TYPE_BAG( <obj> )", 0, 0);
    }

    hdObj  = EVAL( PTR_BAG(hdCall)[1] );
    
    if ( hdObj == 0 )
    {
        hdType = NewBag( T_STRING, 5 );
        strncat( (char*)PTR_BAG(hdType), "null", 4 );
    }
    else
    {
		char *objtyp = InfoBags[GET_TYPE_BAG(hdObj)].name;
        hdType = NewBag( T_STRING, strlen( objtyp ) + 1 );
        strncat( (char*)PTR_BAG(hdType), objtyp, strlen( objtyp ) + 1 );
    }

   return hdType;
}


/****************************************************************************
**
*F  FunSIZE( <hdCall> ) . . . . . . . . . . . . . . .  expert function 'SIZE'
**
**  'FunSIZE' implements the internal function 'SIZE'.
**
**  'SIZE( <obj> )'
**
**  'SIZE' returns the size of the object <obj> including all its subobjects.
**
**  First the  all   bags of  the object  are marked by  'MarkObj' by  adding
**  'T_ILLEGAL'  to their type.  Then 'SizeObj'   only counts marked bags and
**  unmarks them before recursing to subobjects.   This way every bag is only
**  counted once, even if it  appear several times in  the object.  This also
**  helps  to   avoid  infinite recursion if    an  object contains itself as
**  subobject.
*/
void        MarkObj(Bag hdObj)
{
    UInt    i;

    /* void and small integers do not have a handle structure              */
    if (hdObj == 0 || GET_TYPE_BAG(hdObj) == T_INT || GET_TYPE_BAG(hdObj) == T_NAMESPACE)
    {
        return;
    }

    /* do not mark a bag twice                                             */
    if (GET_FLAG_BAG(hdObj, BF_VISITED))
    {
        return;
    }

    /* mark this bag                                                       */
    SET_FLAG_BAG(hdObj, BF_VISITED);

    /* mark the subobjects                                                 */
    for (i = NrHandles(GET_TYPE_BAG(hdObj), GET_SIZE_BAG(hdObj)); 0 < i; i--)
    {
        MarkObj(PTR_BAG(hdObj)[i - 1]);
    }
}

UInt   SizeObj(Bag hdObj)
{
    UInt       size;
    UInt       i;

    /* void and small integers do not use any memory at all                */
    if (hdObj == 0 || GET_TYPE_BAG(hdObj) == T_INT)
    {
        return NUM_TO_UINT(0);
    }

    /* do not count unmarked bags                                          */
    if (!GET_FLAG_BAG(hdObj, BF_VISITED))
    {
        return NUM_TO_UINT(0);
    }

    /* unmark this bag                                                     */
    CLEAR_FLAG_BAG(hdObj, BF_VISITED);

    /* start with the size of this bag                                     */
    size = GET_SIZE_BAG( hdObj );

    /* add the sizes of the subobjects                                     */
    for (i = NrHandles(GET_TYPE_BAG(hdObj), GET_SIZE_BAG(hdObj)); 0 < i; i--)
    {
        size += SizeObj(PTR_BAG(hdObj)[i - 1]);
    }

    /* return the size                                                     */
    return size;
}

Bag       FunSIZE (Bag hdCall)
{
    Bag     hdObj;
    UInt    size;

    if (GET_SIZE_BAG(hdCall) != 2 * SIZE_HD)
    {
        return Error("usage: GET_SIZE_BAG( <obj> )", 0, 0);
    }

    hdObj  = EVAL( PTR_BAG(hdCall)[1] );
    MarkObj( hdObj );
    size = SizeObj( hdObj );

    return INT_TO_HD( size );
}


/****************************************************************************
**
*F  FunGASMAN( <hdCall> ) . . . . . . . . . . . . .  expert function 'GASMAN'
**
**  'FunGASMAN' implements the internal function 'GASMAN'
**
**  'GASMAN( "display" | "clear" | "collect" | "message" | "messageSTAT"
**           "traceON" | "traceOFF" | "traceSTAT" )'
*/
Bag       FunGASMAN(Bag hdCall)
{
    Bag      hdCmd;				    // handle of an argument
    UInt     i;                      // loop variables
    UInt     k;						// loop variables
	Bag      hdRet = HdVoid;			// return value
	char    *usageMessage = "usage: GASMAN( \"display\"|\"clear\"|\"collect\"|\"message\"|\"messageSTAT\"|\"traceON\"|\"traceOFF\"|\"traceSTAT\" )";


    /* check the argument                                                  */
    if (GET_SIZE_BAG(hdCall) == SIZE_HD)
    {
        return Error(usageMessage, 0, 0);
    }

    /* loop over the arguments                                             */
    for ( i = 1; i < GET_SIZE_BAG(hdCall)/SIZE_HD; i++ ) 
    {
        /* evaluate and check the command                                  */
        hdCmd = EVAL( PTR_BAG(hdCall)[i] );

        if (!IsString(hdCmd))
        {
            return Error(usageMessage, 0, 0);
        }

        /* if request display the statistics                               */
        if ( strcmp( (char*)PTR_BAG(hdCmd), "display" ) == 0 )
        {
            Int sumNrLive = 0;
            Int sumSizeLive = 0;
            Int sumNrAll = 0;
            Int sumSizeAll = 0;
            //Pr("\t\t    type     alive     size     total     size\n",0,0);
            SyFmtPrint(stdout_stream, "%s", "\t\t    type     alive     size     total     size\n");

            for ( k = T_VOID; k < T_ILLEGAL-1; k++ ) 
            {
                //Pr("%24s  ",   (Int)InfoBags[k].name, 0 );
                SyFmtPrint(stdout_stream, "%24s", InfoBags[k].name);
                sumNrLive += InfoBags[k].nrLive;
                sumSizeLive += InfoBags[k].sizeLive;

                //Pr("%8dk %8dk  ",(Int)InfoBags[k].nrLive >> 10, (Int)InfoBags[k].sizeLive >> 10);
                SyFmtPrint(stdout_stream, "%8dk %8dk ", InfoBags[k].nrLive >> 10, InfoBags[k].sizeLive >> 10);
                sumNrAll += InfoBags[k].nrAll;
                sumSizeAll += InfoBags[k].sizeAll;

                //Pr("%8dk %8dk\n",(Int)InfoBags[k].nrAll >> 10, (Int)InfoBags[k].sizeAll >> 10);
                SyFmtPrint(stdout_stream, "%8dk %8dk\n", InfoBags[k].nrAll >> 10, InfoBags[k].sizeAll >> 10);
            }
            //Pr("%24s  ",   (Int)"SUMMARY", 0 );
            SyFmtPrint(stdout_stream, "%24s  ", "SUMMARY");
            if (sumSizeLive<1000000000) 
            {
                //Pr("%9d %9d  ",(Int)sumNrLive, (Int)sumSizeLive);
                SyFmtPrint(stdout_stream, "%9d %9d  ", sumNrLive, sumSizeLive);
            } 
            else 
            {
                //Pr("%8dk %8dk  ",(Int)sumNrLive >> 10, (Int)sumSizeLive >> 10);
                SyFmtPrint(stdout_stream, "%8dk %8dk  ", sumNrLive >> 10, sumSizeLive >> 10);
            }
            if (sumSizeAll<1000000000) 
            {
                //Pr("%9d %9d\n",(Int)sumNrAll, (Int)sumSizeAll);
                SyFmtPrint(stdout_stream, "%9d %9d\n", sumNrAll, sumSizeAll);
            } 
            else
            {
                //Pr("%8dk %8dk\n",(Int)sumNrAll >> 10, (Int)sumSizeAll >> 10);
                SyFmtPrint(stdout_stream, "%8dk %8dk\n", sumNrAll >> 10, sumSizeAll >> 10);
            }
        } 
        else if ( strcmp( (char*)PTR_BAG(hdCmd), "display1" ) == 0 ) 
        { // vvv
            Int sumNrLive = 0;
            Int sumSizeLive = 0;
            Int sumNrAll = 0;
            Int sumSizeAll = 0;
           
           // Pr("\t\t    type     alive     size     total     size\n",0,0);
            SyFmtPrint(stdout_stream, "%s", "\t\t    type     alive     size     total     size\n");
            for ( k = T_VOID; k < T_ILLEGAL-1; k++ ) 
            {
                    if ( (InfoBags[k].sizeLive > 0) && (InfoBags[k].sizeAll > 0) ) 
                    {
                        //Pr("%24s  ",   (Int)InfoBags[k].name, 0 );
                        SyFmtPrint(stdout_stream, "%24s  ", InfoBags[k].name);
                        sumNrLive += InfoBags[k].nrLive;
                        sumSizeLive += InfoBags[k].sizeLive;

                        if (InfoBags[k].sizeLive < 1000000000)
                        {
                            //Pr("%9d %9d  ", (Int)InfoBags[k].nrLive, (Int)InfoBags[k].sizeLive);
                            SyFmtPrint(stdout_stream, "%9d %9d  ", InfoBags[k].nrLive, InfoBags[k].sizeLive);
                        }
                        else
                        {
                            //Pr("%8dk %8dk  ", (Int)InfoBags[k].nrLive >> 10, (Int)InfoBags[k].sizeLive >> 10);
                            SyFmtPrint(stdout_stream, "%8dk %8dk  ", InfoBags[k].nrLive >> 10, InfoBags[k].sizeLive >> 10);
                        }

                        sumNrAll += InfoBags[k].nrAll;
                        sumSizeAll += InfoBags[k].sizeAll;

                        if (InfoBags[k].sizeAll < 1000000000)
                        {
                            //Pr("%9d %9d\n", (Int)InfoBags[k].nrAll, (Int)InfoBags[k].sizeAll);
                            SyFmtPrint(stdout_stream, "%9d %9d\n", InfoBags[k].nrAll, InfoBags[k].sizeAll);
                        }
                        else
                        {
                            //Pr("%8dk %8dk\n", (Int)InfoBags[k].nrAll >> 10, (Int)InfoBags[k].sizeAll >> 10);
                            SyFmtPrint(stdout_stream, "%8dk %8dk\n", InfoBags[k].nrAll >> 10, InfoBags[k].sizeAll >> 10);
                        }
                }
            }
            //Pr("%24s  ",   (Int)"SUMMARY", 0 );
            SyFmtPrint(stdout_stream, "%24s  ", "SUMMARY");

            if (sumSizeLive<1000000000) 
            {
                //Pr("%9d %9d  ",(Int)sumNrLive, (Int)sumSizeLive);
                SyFmtPrint(stdout_stream, "%9d %9d  ", sumNrLive, sumSizeLive);
            } 
            else 
            {
                //Pr("%8dk %8dk  ",(Int)sumNrLive >> 10, (Int)sumSizeLive >> 10);
                SyFmtPrint(stdout_stream, "%8dk %8dk  ", sumNrLive >> 10, sumSizeLive >> 10);
            }

            if (sumSizeAll<1000000000)
            {
                //Pr("%9d %9d\n",(Int)sumNrAll, (Int)sumSizeAll);
                SyFmtPrint(stdout_stream, "%9d %9d\n", sumNrAll, sumSizeAll);
            } else {
                //Pr("%8dk %8dk\n",(Int)sumNrAll >> 10, (Int)sumSizeAll >> 10);
                SyFmtPrint(stdout_stream, "%8dk %8dk\n", sumNrAll >> 10, sumSizeAll >> 10);
            }
        }
        /* if request clear the statistics                               */
        else if ( strcmp( (char*)PTR_BAG(hdCmd), "clear" ) == 0 ) 
        {
            for ( k = T_VOID; k < T_ILLEGAL; k++ ) 
            {
                InfoBags[k].nrAll   = InfoBags[k].nrLive;
                InfoBags[k].sizeAll = InfoBags[k].sizeLive;
            }
        }
        /* or collect the garbage                                          */
        else if ( strcmp( (char*)PTR_BAG(hdCmd), "collect" ) == 0 )
        {
            float usedpc;
            CollectGarb();
			usedpc = (float)(100 * SizeLiveBags) / SizeAllArenas;

			if (SyMsgsFlagBags) // GS4 -- Go Over
            {
				fprintf(stderr, "%dk live bags, %.1f%% of total Memory Arenas (%dk)\n", SizeLiveBags / 1024, usedpc, SizeAllArenas / 1024);
				fflush(stderr);
			}
			hdRet = INT_TO_HD( SizeLiveBags / 1024 ); // return value is size of bags in Kbytes
        }
        /* or toggle Gasman messages                               */
        else if ( strcmp( (char*)PTR_BAG(hdCmd), "message" ) == 0 )
 {
            if (SyMsgsFlagBags == 0)
            {
                SyMsgsFlagBags = 2;
            }
            else
            {
                SyMsgsFlagBags = 0;
            }
        }
		// get the current state (value) of GC summary message printing
		else if ( strcmp( (char*)PTR_BAG(hdCmd), "messageSTAT" ) == 0 ) 
        {
			hdRet = INT_TO_HD (SyMsgsFlagBags);
		}
		// turn memory manager tracing messages and statistics ON
		else if ( strcmp( (char*)PTR_BAG(hdCmd), "traceON" ) == 0 ) 
        {
			SyMemMgrTrace = 1;
		}
		// turn memory manager tracing messages and statistics OFF
		else if ( strcmp( (char*)PTR_BAG(hdCmd), "traceOFF" ) == 0 ) 
        {
			SyMemMgrTrace = 0;
		}
		// get the current state (value) of Memory Manager tracing
		else if ( strcmp( (char *)PTR_BAG(hdCmd), "traceSTAT" ) == 0 ) 
        {
			hdRet = INT_TO_HD (SyMemMgrTrace);
		}
        /* otherwise complain                                              */
        else 
        {
           return Error(usageMessage, 0, 0);
        }
    }

    /* return nothing, this function is a procedure                        */
    return hdRet;
}


/****************************************************************************
**
*F  FunCoefficients( <hdCall> ) . . . . . .  internal function 'Coefficients'
**
**  'FunCoefficients' implements the internal function 'Coefficients'.
**
**  'Coefficients( <list>, <number> )'
**
*N  15-Jan-91 martin this function should not be here
*N  15-Jan-91 martin this function should not be called 'Coefficients'
*/
Bag       FunCoefficients(Bag hdCall)
{
    Int     pos;
    Int     num;
    Int     val;
    Bag     hdRes;
    Bag     hdList;
    Bag     hdInt;


    if (GET_SIZE_BAG(hdCall) != (3 * SIZE_HD))
    {
        return Error("usage: Coefficients( <list>, <int> )", 0, 0);
    }

    hdList = EVAL( PTR_BAG(hdCall)[1] );
    hdInt  = EVAL( PTR_BAG(hdCall)[2] );

    if (!IS_LIST(hdList) || GET_TYPE_BAG(hdInt) != T_INT)
    {
        return Error("usage: Coefficients( <list>, <int> )", 0, 0);
    }

    pos   = LEN_LIST( hdList );
    hdRes = NewBag( T_LIST, SIZE_PLEN_PLIST( pos ) );
    SET_LEN_PLIST( hdRes, pos );

    num = HD_TO_INT( hdInt );

    if (num < 0)
    {
        return Error("Coefficients: <int> must be non negative", 0, 0);
    }

    while ( 0 < num && 0 < pos ) 
    {
        hdInt = ELMF_LIST( hdList, pos );
        if (hdInt == 0 || GET_TYPE_BAG(hdInt) != T_INT)
        {
            return Error("Coefficients: <list>[%d] must be a positive integer", (Int)pos, 0);
        }

        val = HD_TO_INT(hdInt);

        if (val <= 0)
        {
            return Error("Coefficients: <list>[%d] must be a positive integer", (Int)pos, 0);
        }
        SET_ELM_PLIST( hdRes, pos, INT_TO_HD( num % val ) );
        pos--;
        num /= val;
    }

    while ( 0 < pos ) 
    {
        SET_ELM_PLIST( hdRes, pos, INT_TO_HD( 0 ) );
        pos--;
    }

    return hdRes;
}


/****************************************************************************
**
*F  FunNUMBERHANDLES( <hdCall> )  . . . .  internal function 'NUMBER_HANDLES'
**
**  'FunNUMBERHANDLES' implements the internal function 'NUMBER_HANDLES'.
**
**  'NUMBER_HANDLES( <type> )'
*/
Bag       FunNUMBERHANDLES(Bag hdCall)
{
    Int     typ;
    Bag     hdTyp;


    if (GET_SIZE_BAG(hdCall) != 2 * SIZE_HD)
    {
        return Error("usage: NUMBER_HANDLES( <type> )", 0, 0);
    }

    hdTyp = EVAL( PTR_BAG(hdCall)[1] );
    if (GET_TYPE_BAG(hdTyp) != T_INT)
    {
        return Error("usage: NUMBER_HANDLES( <type> )", 0, 0);
    }

    typ = HD_TO_INT( hdTyp );
    if (typ < 0 || typ >= T_ILLEGAL)
    {
        return Error("NUMBER_HANDLES: <type> must lie in [%d,%d]",  0, (Int)(T_ILLEGAL - 1));
    }

    return INT_TO_HD( InfoBags[typ].nrAll );
}


/****************************************************************************
**
*F  FunSIZEHANDLES( <hdCall> )  . . . . . .  internal function 'SIZE_HANDLES'
**
**  'FunSIZEHANDLES' implements the internal function 'SIZE_HANDLES'.
**
**  'SIZE_HANDLES( <type> )'
*/
Bag       FunSIZEHANDLES(Bag hdCall)
{
    Int     typ;
    Bag     hdTyp;

    if (GET_SIZE_BAG(hdCall) != 2 * SIZE_HD)
    {
        return Error("usage: SIZE_HANDLES( <type> )", 0, 0);
    }

    hdTyp = EVAL( PTR_BAG(hdCall)[1] );
    if (GET_TYPE_BAG(hdTyp) != T_INT)
    {
        return Error("usage: SIZE_HANDLES( <type> )", 0, 0);
    }

    typ = HD_TO_INT( hdTyp );
    if (typ < 0 || typ >= T_ILLEGAL)
    {
        return Error("SIZE_HANDLES: <type> must lie in [%d,%d]", 0, (Int)(T_ILLEGAL - 1));
    }

    return INT_TO_HD( InfoBags[typ].sizeAll );
}

Bag       FunWeakRef(Bag hdCall)
{
    Bag     hd;

    if (GET_SIZE_BAG(hdCall) != (2 * SIZE_HD))
    {
        return Error("usage: WeakRef( <obj> )", 0, 0);
    }

    hd = EVAL( PTR_BAG(hdCall)[1] );
    return hd;
}

Bag     FunTabToList(Bag hdCall) 
{
    Bag     hd;

    if (GET_SIZE_BAG(hdCall) != 2 * SIZE_HD)
    {
        return Error("usage: TabToList( <table> )", 0, 0);
    }

    hd = EVAL( PTR_BAG(hdCall)[1] );

    if (GET_TYPE_BAG(hd) != T_NAMESPACE)
    {
        return Error("usage: TabToList( <table> )", 0, 0);
    }

    return TableToList(hd);
}

STREAM stdout_stream;

STREAM stderr_stream;

/****************************************************************************
**
*F  InitGap( <pargc>, <pargv> ) . . . . . . . . . . . . . . . initializes GAP
**
**  'InitGap' initializes GAP.
*/
void            InitGap (int argc, char** argv, int* stackBase) 
{
    Bag          hd;
    Int          i;
    Int          ignore;
    char        *version;
    char        *prompt;
    exc_type_t   e;
    /* Initialize all subpackages of GAP.   */

    // init STREAM for stdout
    SET_STREAM_FILE(stdout_stream, stdout);
    // init STREAM for stderr
    SET_STREAM_FILE(stderr_stream, stderr);

#ifdef DEBUG
#ifndef WIN32
	mtrace();							/* trace memory calls */
#endif				// !WIN32
#endif				// DEBUG
	
    InitSystem( argc, argv );
    InitScanner();
    InitGasman(argc, argv, stackBase);
    InitIdents();
    InitCommentBuffer();
    InitEval();
    InitDebug();
    InitSPIRAL();
    InitHooks();
    InitNamespaces();

    /* create the variables last, last2, last3                             */
    HdLast  = FindIdent( "last"  );
    HdLast2 = FindIdent( "last2" );
    HdLast3 = FindIdent( "last3" );
    HdTime  = FindIdent( "time"  );
    
    InitGlobalBag(&HdDbgStackRoot, "HdDbgStackRoot");
    
    hd = FindIdent( "LIBNAME" );
    SET_BAG(hd, 0,  NewBag( T_STRING, (UInt)(strlen(SyLibname)+1) ) );
    strncat( (char*)PTR_BAG(PTR_BAG(hd)[0]), SyLibname, strlen(SyLibname) );

    hd = FindIdent( "QUIET" );
    if (SyQuiet) 
    { 
        SET_BAG(hd, 0, HdTrue);
    }
    else 
    { 
        SET_BAG(hd, 0, HdFalse); 
    }

    hd = FindIdent( "BANNER" );
    if (SyBanner)
    { 
        SET_BAG(hd, 0, HdTrue); 
    }
    else
    { 
        SET_BAG(hd, 0, HdFalse);
    }

    /**/ GlobalPackage2("gap", "gap"); /**/
    /* install all internal function from this package                     */
    InstIntFunc( "Ignore",     FunIgnore     );
    InstIntFunc( "Error",      FunError      );
    InstIntFunc( "Backtrace",  FunBacktrace  );
    InstIntFunc( "Backtrace2", FunBacktrace2 );
    InstIntFunc( "BacktraceTo",FunBacktraceTo);

    InstIntFunc( "READ",       FunREAD       );
    InstIntFunc( "READSTR",    FunReadString );
    InstIntFunc( "CHANGEDIR",  FunChangeDir  );
    InstIntFunc( "AUTO",       FunAUTO       );
    InstIntFunc( "Print",      FunPrint      );
    InstIntFunc( "PrintTo",    FunPrintTo    );
    InstIntFunc( "AppendTo",   FunAppendTo   );
    InstIntFunc( "PrintToString", FunPrintToString );
    InstIntFunc( "LogTo",      FunLogTo      );
    InstIntFunc( "LogInputTo", FunLogInputTo );

    InstIntFunc( "Help",        FunHelp        );
    InstIntFunc( "Exec",        FunExec        );
    InstIntFunc( "IntExec",     FunIntExec     );
    InstIntFunc( "Runtime",     FunRuntime     );
    InstIntFunc( "SizeScreen",  FunSizeScreen  );
    InstIntFunc( "IsIdentical", FunIsIdentical );
    InstIntFunc( "HANDLE",      FunHANDLE      );
    InstIntFunc( "OBJ",         FunOBJ         );
    InstIntFunc( "TYPE",        FunTYPE        );
    InstIntFunc( "SIZE",        FunSIZE        );
    InstIntFunc( "GASMAN",      FunGASMAN      );

    InstIntFunc( "NUMBER_HANDLES",   FunNUMBERHANDLES );
    InstIntFunc( "SIZE_HANDLES",     FunSIZEHANDLES   );

    InstIntFunc( "WeakRef",     FunWeakRef   );
    InstIntFunc( "TabToList",   FunTabToList );
    InstIntFunc( "CoefficientsInt", FunCoefficients );

	InitMemMgrFuncs();
	
    /**/ EndPackage(); /**/

    /* read all init files, stop doing so after quiting from Error         */
    Try
    {
        for ( i=0; i < (sizeof(SyInitfiles)/sizeof(SyInitfiles[0])); ++i ) 
        {
	        char *file = SyInitfiles[i];
	        Obj pkg;
        
            if ( file[0] != '\0' ) 
            {
		        /*Pr("Reading %s...\n", file, 0);*/
                if ( OpenInput( file ) ) 
                {
                    while ( Symbol != S_EOF )
                    {
                        hd = ReadIt();

                        if (hd != 0) { hd = EVAL(hd); }
                        if (hd == HdReturn && PTR_BAG(hd)[0] != HdReturn)
                        {
                            Error("Read: 'return' must not be used", 0, 0);
                        }
                        else if (hd == HdReturn)
                        {
                            Error("Read: 'quit' must not be used", 0, 0);
                        }
		            }		    
		            pkg = Input->package;
                    ignore = CloseInput();

                    if (pkg != 0) /* pkg is 0 if no variables were defined */
                    {
                        PushNamespace(pkg);
                    }
                }
                else 
                {
                    Error("can't read from \"%s\"",(Int)file,0);
                }
            }
        }
        /* read prompts from GAPInfo.prompts */
	    hd = GetPromptString(PROMPT_FIELD_DBG);
	    if (hd) 
        {
	        prompt = HD_TO_STRING(hd);
            if (strlen(prompt) < sizeof(DbgPrompt))
            {
                strncpy(DbgPrompt, prompt, strlen(prompt) + 1);
            }
	    }

	    hd = GetPromptString(PROMPT_FIELD_BRK);

	    if (hd) 
        {
	        prompt = HD_TO_STRING(hd);

            if (strlen(prompt) < sizeof(BrkPrompt))
            {
                strncpy(BrkPrompt, prompt, strlen(prompt) + 1);
            }
	    }
            /* read prompts from environment */
	    prompt = getenv("SPIRAL_DBG_PROMPT");

	    if (prompt != NULL && strlen(prompt)<sizeof(DbgPrompt)) 
        {
            strncpy(DbgPrompt, prompt, strlen(prompt) + 1);
	    }

	    prompt = getenv("SPIRAL_BRK_PROMPT");

	    if (prompt != NULL && strlen(prompt)<sizeof(BrkPrompt)) 
        {
	        strncpy(BrkPrompt, prompt, strlen(prompt)+1);
	    }
    }
    Catch(e) 
    {
      /* exceptions raised using Error() are already printed at this point */
      if(e!=ERR_GAP)
      {
          while (HdExec != 0) 
          { 
              ChangeEnv(PTR_BAG(HdExec)[4], CEF_CLEANUP); 
          }
          while (EvalStackTop > 0) 
          { 
              EVAL_STACK_POP; 
          }
	    exc_show();
      }
    }

}


<|MERGE_RESOLUTION|>--- conflicted
+++ resolved
@@ -1187,11 +1187,7 @@
     exc_type_t    e;
 	UInt          processInclude;
 
-<<<<<<< HEAD
     //  printf ( "\nEnter FunREAD: " );
-=======
-
->>>>>>> 8d94849a
     /* check the number and type of arguments                              */
     if ((GET_SIZE_BAG(hdCall) != (2 * SIZE_HD)) && (GET_SIZE_BAG(hdCall) != (3 * SIZE_HD)))
     {
@@ -1204,10 +1200,7 @@
     {
         return Error("usage: READ( <filename> )", 0, 0);
     }
-<<<<<<< HEAD
     //  printf ( "file = %s", (char*)PTR_BAG(hdName) );
-=======
->>>>>>> 8d94849a
 
     if (GET_SIZE_BAG(hdCall) == (3 * SIZE_HD))
     {
@@ -1281,10 +1274,7 @@
     {
         Error("READ: can not close input, this should not happen", 0, 0);
     }
-<<<<<<< HEAD
     //  printf ( " ... done\n" );
-=======
->>>>>>> 8d94849a
 	
 	return HdTrue;
 }
