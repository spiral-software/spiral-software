--- conflicted
+++ resolved
@@ -1090,11 +1090,7 @@
         //**INDENT**Pr("%< := %>",0,0);
         //Print( PTR_BAG(hdRec)[2*i+1] );
         SyFmtPrint(global_stream, " := ");
-<<<<<<< HEAD
-        PrintObj(global_stream, PTR_BAG(hdRec)[2 * i + 1]);
-=======
         PrintObj ( global_stream, PTR_BAG(hdRec)[2 * i + 1], 0 );
->>>>>>> 49e4ebb4
     }
     if (pr_populated)
         //**INDENT** Pr(" %4<)",0,0);
@@ -1162,15 +1158,9 @@
 void            PrRecAss (STREAM stream, Bag hdAss, int indent)
 {
     //**INDENT**Pr( "%2>", 0, 0 );
-<<<<<<< HEAD
-    Print( PTR_BAG(hdAss)[0] );
-    //**INDENT**Pr( "%< %>:= ", 0, 0 );
-    Print( PTR_BAG(hdAss)[1] );
-=======
     // Print( PTR_BAG(hdAss)[0] );
     //**INDENT**Pr( "%< %>:= ", 0, 0 );
     // Print( PTR_BAG(hdAss)[1] );
->>>>>>> 49e4ebb4
     //**INDENT**Pr( "%2<", 0, 0 );
     
     SyFmtPrint(stream, ">");
